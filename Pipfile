[[source]]
url = "https://pypi.python.org/simple"
verify_ssl = true
name = "pypi"


[packages]
arxiv-base = "==0.7.1"
arxiv-submission-events = "*"
dataclasses = "*"
flask = "*"
jsonschema = "*"
uwsgi = "*"
<<<<<<< HEAD
WTForms = "==2.1"
# TODO: remove [pyyaml, pytz] after fixing ARXIVNG-882
=======
>>>>>>> 18040231
pyyaml = "*"
pytz = "*"
dev = "*"
sqlalchemy = "*"


[dev-packages]
"nose2" = "*"
pylint = "*"
pydocstyle = "*"
mypy = "*"
<<<<<<< HEAD
mimesis = "*"
=======
mimesis = "*"
coveralls = "*"
coverage = "*"
>>>>>>> 18040231
<|MERGE_RESOLUTION|>--- conflicted
+++ resolved
@@ -11,11 +11,8 @@
 flask = "*"
 jsonschema = "*"
 uwsgi = "*"
-<<<<<<< HEAD
 WTForms = "==2.1"
 # TODO: remove [pyyaml, pytz] after fixing ARXIVNG-882
-=======
->>>>>>> 18040231
 pyyaml = "*"
 pytz = "*"
 dev = "*"
@@ -27,10 +24,6 @@
 pylint = "*"
 pydocstyle = "*"
 mypy = "*"
-<<<<<<< HEAD
-mimesis = "*"
-=======
 mimesis = "*"
 coveralls = "*"
-coverage = "*"
->>>>>>> 18040231
+coverage = "*"