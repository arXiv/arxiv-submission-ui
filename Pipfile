[[source]]
url = "https://pypi.python.org/simple"
verify_ssl = true
name = "pypi"

[packages]
dataclasses = "*"
Flask = "*"
jsonschema = "*"
uWSGI = "*"
WTForms = "==2.1"
PyYAML = "*"
pytz = "*"
SQLAlchemy = "==1.2.17"
bleach = "*"
requests = "==2.21.0"
arxiv-base = "==0.15.3rc8"
mypy_extensions = "*"
arxiv-auth = "==0.3.2rc6"
mysqlclient = "==1.4.2"
arxiv-submission-core = "==0.7.1rc5"
mimesis = "==2.1.0"
backports-datetime-fromisoformat = "*"
flask-session = "*"
<<<<<<< HEAD
arxiv-submission-core = "==0.7.1rc15"
=======
>>>>>>> 1149832b

[dev-packages]
pydocstyle = "*"
mypy = "==0.670"
mimesis = "*"
coveralls = "*"
coverage = "*"
"nose2" = "*"
sphinx = "*"
sphinx-autodoc-typehints = "*"
beautifulsoup4 = "*"

[pipenv]
allow_prereleases = true<|MERGE_RESOLUTION|>--- conflicted
+++ resolved
@@ -18,14 +18,10 @@
 mypy_extensions = "*"
 arxiv-auth = "==0.3.2rc6"
 mysqlclient = "==1.4.2"
-arxiv-submission-core = "==0.7.1rc5"
+arxiv-submission-core = "==0.7.1rc15"
 mimesis = "==2.1.0"
 backports-datetime-fromisoformat = "*"
 flask-session = "*"
-<<<<<<< HEAD
-arxiv-submission-core = "==0.7.1rc15"
-=======
->>>>>>> 1149832b
 
 [dev-packages]
 pydocstyle = "*"
