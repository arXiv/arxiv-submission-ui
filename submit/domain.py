"""Core data concepts in the submission UI application."""

from typing import NamedTuple, List, Optional, Dict
import io
from datetime import datetime
import dateutil.parser
from enum import Enum
import io

from arxiv.submission.domain import Submission


# TODO: many of the instance methods on this class could be classmethods
#  or staticmethods.
class SubmissionStage(NamedTuple):
    """Represents the furthest completed stage reached by a submission."""

    submission: Submission

    def user_is_verified(self) -> bool:
        """Determine whether the submitter has verified their information."""
        return self.submission.submitter_contact_verified is True

    def authorship_is_set(self) -> bool:
        """Determine whether the submitter has indicated authorship."""
        return self.submission.submitter_is_author is not None

    def license_is_set(self) -> bool:
        """Determine whether the submitter has selected a license."""
        return self.submission.license is not None

    def policy_is_accepted(self) -> bool:
        """Determine whether the submitter has accepted arXiv policies."""
        return self.submission.submitter_accepts_policy is True

    def classification_is_set(self) -> bool:
        """Determine whether the submitter selected a primary category."""
        return self.submission.primary_classification is not None

    def files_are_uploaded(self) -> bool:
        """Determine whether the submitter has uploaded files."""
        return self.submission.source_content is not None

    def files_are_processed(self) -> bool:
        """Determine whether the submitter has compiled their upload."""
        return len(self.submission.compiled_content) > 0

    def metadata_is_set(self) -> bool:
        """Determine whether the submitter has entered required metadata."""
        return (self.submission.metadata.title is not None
                and self.submission.metadata.abstract is not None
                and self.submission.metadata.authors_display is not None)

    def crosslist_is_selected(self) -> bool:
        """Determine whether a cross-list category has been selected."""
        return len(self.submission.secondary_classification) > 0

    def optional_metadata_is_set(self) -> bool:
        """Determine whether the user has set optional metadata fields."""
        return (self.submission.metadata.doi is not None
                or self.submission.metadata.msc_class is not None
                or self.submission.metadata.acm_class is not None
                or self.submission.metadata.report_num is not None
                or self.submission.metadata.journal_ref is not None)

    class Stages(Enum):     # type: ignore
        """Stages in the submission UI workflow."""

        VERIFY_USER = 'verify_user'
        """The user is asked to verify their personal information."""
        AUTHORSHIP = 'authorship'
        """The user is asked to verify their authorship status."""
        LICENSE = 'license'
        """The user is asked to select a license."""
        POLICY = 'policy'
        """The user is required to agree to arXiv policies."""
        CLASSIFICATION = 'classification'
        """The user is asked to select a primary category."""
        CROSS_LIST = 'cross_list'
        """The user is given the option of selecting cross-list categories."""
        FILE_UPLOAD = 'file_upload'
        """The user is asked to upload files for their submission."""
        FILE_PROCESS = 'file_process'
        """Uploaded files are processed; this is primarily to compile LaTeX."""
        ADD_METADATA = 'add_metadata'
        """The user is asked to require core metadata fields, like title."""
        ADD_OPTIONAL_METADATA = 'add_optional_metadata'
        """The user is given the option of entering optional metadata."""
        FINAL_PREVIEW = 'final_preview'
        """The user is asked to review the submission before finalizing."""

    LABELS = {
        Stages.VERIFY_USER.value: 'verify your personal information',
        Stages.AUTHORSHIP.value: 'confirm authorship',
        Stages.LICENSE.value: 'choose a license',
        Stages.POLICY.value: 'accept arXiv submission policies',
        Stages.CLASSIFICATION.value: 'select a primary category',
        Stages.CROSS_LIST.value: 'add cross-list categories',
        Stages.FILE_UPLOAD.value: 'upload your submission files',
        Stages.FILE_PROCESS.value: 'process your submission files',
        Stages.ADD_METADATA.value: 'add required metadata',
        Stages.ADD_OPTIONAL_METADATA.value: 'add optional metadata',
        Stages.FINAL_PREVIEW.value: 'preview and approve your submission'
    }
    """
    Human-intelligible labels for the submission steps.

    These can be used in templates to convey what the user is being asked to
    do.
    """

    ORDER = [
        (Stages.VERIFY_USER, True, user_is_verified),
        (Stages.AUTHORSHIP, True, authorship_is_set),
        (Stages.LICENSE, True, license_is_set),
        (Stages.POLICY, True, policy_is_accepted),
        (Stages.CLASSIFICATION, True, classification_is_set),
        (Stages.CROSS_LIST, False, crosslist_is_selected),
        (Stages.FILE_UPLOAD, True, files_are_uploaded),
        (Stages.FILE_PROCESS, True, files_are_processed),
        (Stages.ADD_METADATA, True, metadata_is_set),
        (Stages.ADD_OPTIONAL_METADATA, optional_metadata_is_set, None),
        (Stages.FINAL_PREVIEW, True, None)
    ]
    """
    The standard order for submission steps.

    Within each 3-tuple, the accompanying bool indicates whether that step is
    required, and the subsequent instance method can be used to verify that
    the step has been completed.
    """

    @property
    def current_stage(self) -> Optional[Stages]:
        """
        The current stage of the submission.

        This is the furthest stage that the user has completed in the
        submission process.
        """
        previous = None
        for i, (stage, required, method) in enumerate(self.ORDER):
            if not required:    # Will skip over optional steps.
                continue
            if method and not method(self):
                return previous
            previous = stage
        return None

    @property
    def previous_stage(self) -> Optional[Stages]:
        """The previous stage in the submission process for this submission."""
        return self.get_previous_stage(self.current_stage)

    @property
    def previous_required_stage(self) -> Optional[Stages]:
        """The previous required stage in the submission process."""
        previous = self.get_previous_stage(self.current_stage)
        while previous is not None and not self.is_required(previous):
            previous = self.get_previous_stage(previous)
        return previous

    @property
    def next_required_stage(self) -> Optional[Stages]:
        """The next required stage in the submission process."""
        next_stage = self.get_next_stage(self.current_stage)
        while next_stage is not None and not self.is_required(next_stage):
            next_stage = self.get_next_stage(next_stage)
        return next_stage

    @property
    def next_stage(self) -> Optional[Stages]:
        """The next stage of the submission process."""
        return self.get_next_stage(self.current_stage)

    def can_proceed_to(self, stage: Optional[Stages]) -> bool:
        """Determine whether the user can proceed to a particular stage."""
        previous = self.get_previous_stage(stage)
        if previous is None:
            return True
        while not self.is_required(previous) and previous is not None:
            previous = self.get_previous_stage(previous)
        return self.has_completed(previous)

    def get_next_stage(self, stage: Optional[Stages]) -> Optional[Stages]:
        """Get the next stage in the submission process for this submission."""
        if stage is None:     # No stage achieved; start at the beginning.
            next_stage: SubmissionStage.Stages = self.ORDER[0][0]
            return next_stage

        stages = self._get_stage_list()
        if self._get_index(stage) == len(stages) - 1:
            return None     # Last stage is complete; naught to do.
        # Get the stage after the current stage.
        next_stage = stages[self._get_index(stage) + 1]
        return next_stage

    def get_previous_stage(self, stage: Optional[Stages]) -> Optional[Stages]:
        """Get the previous stage in the submission process."""
        stages = self._get_stage_list()
        if stage is None:   # There is nothing before nothing.
            return None
        if self._get_index(stage) == 0:    # This is already the first stage.
            return None
        # Get the stage before the current stage.
        return stages[self._get_index(stage) - 1]

    def _get_stage_list(self) -> List[Stages]:
        stages, _, _ = zip(*self.ORDER)
        return list(stages)

    def _get_current_index(self) -> int:
        if self.current_stage is None:
            return -1
        return self._get_index(self.current_stage)

    def _get_index(self, stage: Stages) -> int:
        if stage is None:
            return -1
        return self._get_stage_list().index(stage)

    def before(self, stage: Stages) -> bool:
        """Less-than comparator."""
        return self._get_current_index() < self._get_index(stage)

    def on_or_before(self, stage: Stages) -> bool:
        """Less-than or equal-to comparator."""
        return self._get_current_index() <= self._get_index(stage)

    def after(self, stage: Stages) -> bool:
        """Greater-than comparator."""
        return self._get_current_index() > self._get_index(stage)

    def on_or_after(self, stage: Stages) -> bool:
        """Greater-than or equal-to comparator."""
        return self._get_current_index() >= self._get_index(stage)

    def is_on_or_after(self, stage_a: Stages, stage_b: Stages) -> bool:
        """Determine whether stage_a is equivalent to or after stage_b."""
        return self._get_index(stage_a) >= self._get_index(stage_b)

    def has_completed(self, stage: Stages) -> bool:
        """Determine whether a stage has been completed."""
        i = self._get_index(stage)
        _, required, method = self.ORDER[i]

        if method:
            return bool(method(self))
        return False

    def is_required(self, stage: Stages) -> bool:
        """Determine whether or not a stage is required."""
        stages, required, _ = zip(*self.ORDER)
        return bool(dict(zip(stages, required))[stage])


class FileError(NamedTuple):
    """Represents an error returned by the file management service."""

    class Levels(Enum):   # type: ignore
        """Error severities."""

        ERROR = 'ERROR'
        WARNING = 'WARN'

    error_type: 'FileError.Levels'
    message: str
    more_info: Optional[str] = None

    def to_dict(self) -> dict:
        """Generate a dict representation of this error."""
        return {
            'error_type': self.error_type,
            'message': self.message,
            'more_info': self.more_info
        }

    @classmethod
    def from_dict(cls: type, data: dict) -> 'FileError':
        """Instantiate a :class:`FileError` from a dict."""
        instance: FileError = cls(**data)
        return instance


class FileStatus(NamedTuple):
    """Represents the state of an uploaded file."""

    path: str
    name: str
    file_type: str
    size: int
    modified: datetime
    ancillary: bool = False
    errors: List[FileError] = []

    def to_dict(self) -> dict:
        """Generate a dict representation of this status object."""
        data = {
            'path': self.path,
            'name': self.name,
            'file_type': self.file_type,
            'size': self.size,
            'modified': self.modified.isoformat(),
            'ancillary': self.ancillary,
            'errors': [e.to_dict() for e in self.errors]
        }
        # if data['modified']:
        #     data['modified'] = data['modified']
        # if data['errors']:
        #     data['errors'] = [e.to_dict() for e in data['errors']]
        return data

    @classmethod
    def from_dict(cls: type, data: dict) -> 'UploadStatus':
        """Instantiate a :class:`FileStatus` from a dict."""
        if 'errors' in data:
            data['errors'] = [FileError.from_dict(e) for e in data['errors']]
        if 'modified' in data and type(data['modified']) is str:
            data['modified'] = dateutil.parser.parse(data['modified'])
        instance: UploadStatus = cls(**data)
        return instance


class UploadStatus(NamedTuple):
    """Represents the state of an upload workspace."""

    class Statuses(Enum):   # type: ignore
        """The status of the upload workspace with respect to submission."""

        READY = 'READY'
        READY_WITH_WARNINGS = 'READY_WITH_WARNINGS'
        ERRORS = 'ERRORS'

    class LifecycleStates(Enum):   # type: ignore
        """The status of the workspace with respect to its lifecycle."""

        ACTIVE = 'ACTIVE'
        RELEASED = 'RELEASED'
        DELETED = 'DELETED'

    started: datetime
    completed: datetime
    created: datetime
    modified: datetime
    status: 'UploadStatus.Statuses'
    lifecycle: 'UploadStatus.LifecycleStates'
    locked: bool
    identifier: int
    checksum: Optional[str] = None
    size: Optional[int] = None
    files: List[FileStatus] = []
    errors: List[FileError] = []

    @property
    def file_count(self) -> int:
        """The number of files in the workspace."""
        return len(self.files)

    def to_dict(self) -> dict:
        """Generate a dict representation of this status object."""
        data = {
            'started': self.started.isoformat(),
            'completed': self.completed.isoformat(),
            'created': self.created.isoformat(),
            'modified': self.modified.isoformat(),
            'status': self.status,
            'lifecycle': self.lifecycle,
            'locked': self.locked,
            'identifier': self.identifier,
            'checksum': self.checksum,
            'size': self.size,
            'files': [d.to_dict() for d in self.files],
            'errors': [d.to_dict() for d in self.errors]
        }
        # for key in ['started', 'completed', 'created', 'modified']:
        #     if data[key]:
        #         data[key] = data[key]
        # if data['files']:
        #     data['files'] = [d.to_dict() for d in data['files']]
        # if data['errors']:
        #     data['errors'] = [d.to_dict() for d in data['errors']]
        return data

    @classmethod
    def from_dict(cls: type, data: dict) -> 'UploadStatus':
        """Instantiate an :class:`UploadStatus` from a dict."""
        if 'files' in data:
            data['files'] = [FileStatus.from_dict(f) for f in data['files']]
        if 'errors' in data:
            data['errors'] = [FileError.from_dict(e) for e in data['errors']]
        for key in ['started', 'completed', 'created', 'modified']:
            if key in data and type(data[key]) is str:
                data[key] = dateutil.parser.parse(data[key])
        instance: UploadStatus = cls(**data)
        return instance


class CompilationStatus(NamedTuple):
    """Represents the state of a compilation product in the store."""

<<<<<<< HEAD
    # This is intended as a fixed class attributes, not a slot.
    class Statuses(Enum):      # type: ignore
        COMPLETED = "completed"
        IN_PROGRESS = "in_progress"
        FAILED = "failed"

    # Here are the actual slots/fields.
    upload_id: str

    status: 'CompilationStatus.Statuses'
    """
    The status of the compilation.

    One of :attr:`COMPLETED`, :attr:`IN_PROGRESS`, or :attr:`FAILED`.

    If :attr:`COMPLETED`, the current file corresponding to the format of this
    compilation status is the product of this compilation.
    """

    task_id: Optional[str] = None
    """If a task exists for this compilation, the unique task ID."""

    @property
    def content_type(self):
        _ctypes = {
            CompilationStatus.Formats.PDF: 'application/pdf',
            CompilationStatus.Formats.DVI: 'application/x-dvi',
            CompilationStatus.Formats.PS: 'application/postscript'
        }
        return _ctypes[self.format]

    def to_dict(self) -> dict:
        """Generate a dict representation of this object."""
        return {
            'upload_id': self.upload_id,
            'format': self.format.value,
            'source_checksum': self.source_checksum,
            'task_id': self.task_id,
            'status': self.status.value
        }


class CompilationProduct(NamedTuple):
    """Content of a compilation product itself."""

    stream: io.BytesIO
    """Readable buffer with the product content."""

    status: Optional[CompilationStatus] = None
    """Status information about the product."""

    checksum: Optional[str] = None
    """The B64-encoded MD5 hash of the compilation product."""
=======
    class Statuses(Enum):  # type: ignore
        """Valid status for a compilation."""

        FAILED = 'failed'
        COMPLETED = 'completed'
        IN_PROGRESS = 'in_progress'

    upload_id: int
    status: 'CompilationStatus.Statuses'
    task_id: str


class CompilationProduct(NamedTuple):
    upload_id: int

    stream: io.BytesIO
    """Readable buffer with the product content."""
>>>>>>> e1f07137
<|MERGE_RESOLUTION|>--- conflicted
+++ resolved
@@ -398,7 +398,6 @@
 class CompilationStatus(NamedTuple):
     """Represents the state of a compilation product in the store."""
 
-<<<<<<< HEAD
     # This is intended as a fixed class attributes, not a slot.
     class Statuses(Enum):      # type: ignore
         COMPLETED = "completed"
@@ -452,22 +451,3 @@
 
     checksum: Optional[str] = None
     """The B64-encoded MD5 hash of the compilation product."""
-=======
-    class Statuses(Enum):  # type: ignore
-        """Valid status for a compilation."""
-
-        FAILED = 'failed'
-        COMPLETED = 'completed'
-        IN_PROGRESS = 'in_progress'
-
-    upload_id: int
-    status: 'CompilationStatus.Statuses'
-    task_id: str
-
-
-class CompilationProduct(NamedTuple):
-    upload_id: int
-
-    stream: io.BytesIO
-    """Readable buffer with the product content."""
->>>>>>> e1f07137
