--- conflicted
+++ resolved
@@ -14,13 +14,8 @@
 @blueprint.route('verify_user', methods=['GET', 'POST'])
 def verify_user():
     """Render the submit start page. Foreshortened validation for testing."""
-<<<<<<< HEAD
     response, code, headers = controllers.verify_user({})
     
-=======
-#    response, code, headers = controllers.verify_user('')
-#    response_data['form'] = form
->>>>>>> c80b3058
     rendered = render_template(
         "submit/verify_user.html",
         pagetitle='Verify User Information'
