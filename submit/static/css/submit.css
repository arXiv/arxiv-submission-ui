.submit-nav {
  margin-top: 2em; }

.form-margin {
  margin: 0.4em 0; }

<<<<<<< HEAD
/* overrides for this form only? may move to base */
.field:not(:last-child) {
  margin-bottom: 1.25em; }

.label:not(:last-child) {
  margin-bottom: 0.25em; }

=======
>>>>>>> 262c2681
/*# sourceMappingURL=submit.css.map */<|MERGE_RESOLUTION|>--- conflicted
+++ resolved
@@ -4,14 +4,9 @@
 .form-margin {
   margin: 0.4em 0; }
 
-<<<<<<< HEAD
 /* overrides for this form only? may move to base */
 .field:not(:last-child) {
   margin-bottom: 1.25em; }
 
 .label:not(:last-child) {
-  margin-bottom: 0.25em; }
-
-=======
->>>>>>> 262c2681
-/*# sourceMappingURL=submit.css.map */+  margin-bottom: 0.25em; }