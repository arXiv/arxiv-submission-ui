--- conflicted
+++ resolved
@@ -75,10 +75,6 @@
       <p class="is-marginless help has-text-grey">
         You can upload all your files at once as a single .tar.gz or .zip file, or upload individual files as needed.
       </p>
-<<<<<<< HEAD
-=======
-      
->>>>>>> d9c0aa52
 
       {% if status.files %}
       <h3>Files currently attached to this submission ({{ status.size|filesizeformat }})</h3>
