--- conflicted
+++ resolved
@@ -25,33 +25,6 @@
   {% set arxiv_id = "0000.00000" %}
 {% endif %}
 
-<<<<<<< HEAD
-{{ macros.abs(
-  arxiv_id,
-  submission.metadata.title,
-  submission.metadata.authors_display,
-  submission.metadata.abstract,
-  submission.created,
-  submission.primary_classification.category,
-  comments = submission.metadata.comments,
-  msc_class = submission.metadata.msc_class,
-  acm_class = submission.metadata.acm_class,
-  journal_ref = submission.metadata.journal_ref,
-  doi = submission.metadata.doi,
-  report_num = submission.metadata.report_num,
-  version = submission.version,
-  submission_history = submission_history,
-  secondary_categories = submission.secondary_categories) }}
-
-<form method="POST" action="{{ url_for('ui.final_preview', submission_id=submission_id) }}">
-  {{ form.csrf_token }}
-  {% if form.proceed.errors %}<div class="notification is-danger">{% endif %}
-  <div class="field">
-    <div class="control">
-      <div class="checkbox">
-        {{ form.proceed }}
-        {{ form.proceed.label }}
-=======
 <section class="section">
   <h2><span style="margin-right: 0.5em;">Final Preview: arXiv abstract</span><a href="{{ url_for('ui.add_metadata', submission_id=submission_id) }}" class="button is-small is-link is-outlined"><span class="icon"><i class="fa fa-pencil"></i></span><span class="has-text-weight-normal">Make Changes to Metadata</span></a></h2>
   <div class="box">
@@ -69,7 +42,7 @@
     doi = submission.metadata.doi,
     report_num = submission.metadata.report_num,
     version = submission.version,
-    submission_history = [],
+    submission_history = submission_history,
     secondary_categories = submission.secondary_categories) }}
   </div>
 </section>
@@ -97,7 +70,6 @@
             </div>
           </div>
           {% if form.proceed.errors %}</div>{% endif %}
->>>>>>> 5b141c17
       </div>
     </div>
   </div>
