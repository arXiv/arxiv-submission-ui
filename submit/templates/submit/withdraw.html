--- conflicted
+++ resolved
@@ -84,28 +84,6 @@
             {% endif %}
           </div>
         </div>
-<<<<<<< HEAD
-        <div class="column" style="align-self: flex-end">
-          <div class="message is-link">
-          {% if require_confirmation and not confirmed %}
-            <div class="message-header">
-              <p><span class="icon"><i class="fa fa-info-circle"></i></span> Noticed a typo or odd character?</p>
-            </div>
-            <div class="message-body">
-              <p>
-                If the preview doesn't look right, correct it in the form field and use the "Edit" button to make changes.
-              </p>
-            </div>
-          {% else %}
-            <div class="message-body">
-              <p>
-                Articles that have been announced and made public cannot be
-                completely removed. However, you may submit a withdrawal
-                notification for your article. Previously announced versions of this article will still be publicly available.
-              </p>
-            </div>
-          {% endif %}
-=======
         {% endwith %}
 
       </div>
@@ -114,7 +92,6 @@
         {% if require_confirmation and not confirmed %}
           <div class="message-header">
             <p><span class="icon"><i class="fa fa-info-circle"></i></span> Noticed a typo or odd character?</p>
->>>>>>> f4d63391
           </div>
           <div class="message-body">
             <p>
